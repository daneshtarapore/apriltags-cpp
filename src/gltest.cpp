/*********************************************************************
 * This file is distributed as part of the C++ port of the APRIL tags
 * library. The code is licensed under GPLv2.
 *
 * Original author: Edwin Olson <ebolson@umich.edu>
 * C++ port and modifications: Matt Zucker <mzucker1@swarthmore.edu>
 ********************************************************************/

#include "TagDetector.h"
#include <iostream>
#include <opencv2/highgui/highgui.hpp>
#include <opencv2/calib3d/calib3d.hpp>
#include <opencv2/imgproc/imgproc.hpp>
#include "CameraUtil.h"
#include <map>
<<<<<<< HEAD
#include <unistd.h>
=======
#include <stdio.h>

>>>>>>> db7e19f2

#ifdef __APPLE__
#include <Glut/Glut.h>
#else
#include <GL/glut.h>
#endif

#define DEFAULT_TAG_FAMILY "Tag36h11"

typedef struct GLTestOptions {
  GLTestOptions() :
      params(),
      family_str(DEFAULT_TAG_FAMILY),
      error_fraction(1),
      device_num(0),
      focal_length(500),
      tag_size(0.1905),
      frame_width(0),
      frame_height(0),
      mirror_display(true)
  {
  }
  TagDetectorParams params;
  std::string family_str;
  double error_fraction;
  int device_num;
  double focal_length;
  double tag_size;
  int frame_width;
  int frame_height;
  bool mirror_display;
} GLTestOptions;


void print_usage(const char* tool_name, FILE* output=stderr) {

  TagDetectorParams p;
  GLTestOptions o;

  fprintf(output, "\
Usage: %s [OPTIONS]\n\
Run a tool to test tag detection. Options:\n\
 -h              Show this help message.\n\
 -D              Use decimation for segmentation stage.\n\
 -S SIGMA        Set the original image sigma value (default %.2f).\n\
 -s SEGSIGMA     Set the segmentation sigma value (default %.2f).\n\
 -a THETATHRESH  Set the theta threshold for clustering (default %.1f).\n\
 -m MAGTHRESH    Set the magnitude threshold for clustering (default %.1f).\n\
 -V VALUE        Set adaptive threshold value for new quad algo (default %f).\n\
 -N RADIUS       Set adaptive threshold radius for new quad algo (default %d).\n\
 -b              Refine bad quads using template tracker.\n\
 -r              Refine all quads using template tracker.\n\
 -n              Use the new quad detection algorithm.\n\
 -f FAMILY       Look for the given tag family (default \"%s\")\n\
 -e FRACTION     Set error detection fraction (default %f)\n\
 -d DEVICE       Set camera device number (default %d)\n\
 -F FLENGTH      Set the camera's focal length in pixels (default %f)\n\
 -z SIZE         Set the tag size in meters (default %f)\n\
 -W WIDTH        Set the camera image width in pixels\n\
 -H HEIGHT       Set the camera image height in pixels\n\
 -M              Toggle display mirroring\n",
          tool_name,
          p.sigma,
          p.segSigma,
          p.thetaThresh,
          p.magThresh,
          p.adaptiveThresholdValue,
          p.adaptiveThresholdRadius,
          DEFAULT_TAG_FAMILY,
          o.error_fraction,
          o.device_num,
          o.focal_length,
          o.tag_size);


  fprintf(output, "Known tag families:");
  TagFamily::StringArray known = TagFamily::families();
  for (size_t i = 0; i < known.size(); ++i) {
    fprintf(output, " %s", known[i].c_str());
  }
  fprintf(output, "\n");
}

GLTestOptions parse_options(int argc, char** argv) {
  GLTestOptions opts;
  const char* options_str = "hDS:s:a:m:V:N:brnf:e:d:F:z:W:H:M";
  int c;
  while ((c = getopt(argc, argv, options_str)) != -1) {
    switch (c) {
      // Reminder: add new options to 'options_str' above and print_usage()!
      case 'h': print_usage(argv[0], stdout); exit(0); break;
      case 'D': opts.params.segDecimate = true; break;
      case 'S': opts.params.sigma = atof(optarg); break;
      case 's': opts.params.segSigma = atof(optarg); break;
      case 'a': opts.params.thetaThresh = atof(optarg); break;
      case 'm': opts.params.magThresh = atof(optarg); break;
      case 'V': opts.params.adaptiveThresholdValue = atof(optarg); break;
      case 'N': opts.params.adaptiveThresholdRadius = atoi(optarg); break;
      case 'b': opts.params.refineBad = true; break;
      case 'r': opts.params.refineQuads = true; break;
      case 'n': opts.params.newQuadAlgorithm = true; break;
      case 'f': opts.family_str = optarg; break;
      case 'e': opts.error_fraction = atof(optarg); break;
      case 'd': opts.device_num = atoi(optarg); break;
      case 'F': opts.focal_length = atof(optarg); break;
      case 'z': opts.tag_size = atof(optarg); break;
      case 'W': opts.frame_width = atoi(optarg); break;
      case 'H': opts.frame_height = atoi(optarg); break;
      case 'M': opts.mirror_display = !opts.mirror_display; break;
      default:
        fprintf(stderr, "\n");
        print_usage(argv[0], stderr);
        exit(1);
    }
  }
  opts.params.adaptiveThresholdRadius += (opts.params.adaptiveThresholdRadius+1) % 2;
  return opts;
}


void check_opengl_errors(const char* context) {
  GLenum error = glGetError();
  if (!context) { context = "error"; }
  if (error) {
    std::cerr << context << ": " << gluErrorString(error) << "\n";
  }
}



cv::VideoCapture* capture = 0;

GLuint camera_texture;
std::map<int, GLuint> tag_textures;

cv::Mat frame;
cv::Mat_<cv::Vec3b> uframe;
std::vector<unsigned char> rgbbuf;

GLTestOptions opts;

TagDetector* detector = 0;
TagFamily family;
TagDetectionArray detections;

int width = 640;
int height = 480;

//double f = 500;
//double s = 0.01;

// wb = 1, bb = 1, offs = 1.5/d
// wb = 2, bb = 1, offs = 3/d

//int n = 0;//family.getTagRenderDimension();
//double 

void init() {

  glMatrixMode(GL_PROJECTION);
  glLoadIdentity();

  glMatrixMode(GL_MODELVIEW);
  glLoadIdentity();
  
  glLineWidth(2.0);
  glEnable(GL_LINE_SMOOTH);

  glGenTextures(1, &camera_texture);
  glBindTexture(GL_TEXTURE_2D, camera_texture);
  glTexParameteri(GL_TEXTURE_2D, GL_TEXTURE_MIN_FILTER, GL_NEAREST);
  glTexParameteri(GL_TEXTURE_2D, GL_TEXTURE_MAG_FILTER, GL_NEAREST);
  
  check_opengl_errors("init");

}

void drawCube() {


  double ss = 0.5*opts.tag_size;
  double sz = opts.tag_size;

  enum { npoints = 8, nedges = 12 };

  cv::Point3d src[npoints] = {
    cv::Point3d(-ss, -ss, 0),
    cv::Point3d( ss, -ss, 0),
    cv::Point3d( ss,  ss, 0),
    cv::Point3d(-ss,  ss, 0),
    cv::Point3d(-ss, -ss, sz),
    cv::Point3d( ss, -ss, sz),
    cv::Point3d( ss,  ss, sz),
    cv::Point3d(-ss,  ss, sz),
  };

  int edges[nedges][2] = {

    { 0, 1 },
    { 1, 2 },
    { 2, 3 },
    { 3, 0 },

    { 4, 5 },
    { 5, 6 },
    { 6, 7 },
    { 7, 4 },

    { 0, 4 },
    { 1, 5 },
    { 2, 6 },
    { 3, 7 }

  };

  glBegin(GL_LINES);

  for (int i=0; i<nedges; ++i) {
    glVertex3dv(&src[edges[i][0]].x);
    glVertex3dv(&src[edges[i][1]].x);
  }

  glEnd();

}

void setupFrustum(double fx, double fy, double cx, double cy,
                  double width, double height,
                  double n, double f) {
  
  double fwd[4][4];

  fwd[0][0] = 2*fx / width;
  fwd[2][0] = -(2*cx - width) / width;
  
  fwd[1][1] = 2*fy / height;
  fwd[2][1] =  (2*cy - height) / height;
  
  fwd[2][2] = -(f+n)/(f-n);
  fwd[3][2] = -(2*f*n)/(f-n);
  
  fwd[2][3] = -1;
  fwd[3][3] = 0;

  glMultMatrixd(&(fwd[0][0]));
  glScaled(opts.mirror_display ? -1 : 1, -1, -1);

}

void bindTexture(int id) {

  std::map<int, GLuint>::const_iterator i = tag_textures.find(id);
  
  if (i != tag_textures.end()) {

    glBindTexture(GL_TEXTURE_2D, i->second);

  } else {

    GLuint tex;
    glGenTextures(1, &tex);
    glBindTexture(GL_TEXTURE_2D, tex);

    glTexParameteri(GL_TEXTURE_2D, GL_TEXTURE_MIN_FILTER, GL_NEAREST);
    glTexParameteri(GL_TEXTURE_2D, GL_TEXTURE_MAG_FILTER, GL_NEAREST);

    tag_textures[id] = tex;

    cv::Mat_<unsigned char> img = family.makeImage(id);
    rgbbuf.resize(img.rows*img.cols*4);

    int offs=0;
    for (int y=0; y<img.rows; ++y) {
      for (int x=0; x<img.cols; ++x) {
        rgbbuf[offs++] = img(y,x);
        rgbbuf[offs++] = img(y,x);
        rgbbuf[offs++] = img(y,x);
        rgbbuf[offs++] = 255;
      }
    }

    glTexImage2D(GL_TEXTURE_2D, 0, GL_RGBA,
                 img.cols, img.rows, 0, GL_RGBA,
                 GL_UNSIGNED_BYTE, &(rgbbuf[0]));

    check_opengl_errors("texture");

  }

}

void display() {

  glClear(GL_COLOR_BUFFER_BIT | GL_DEPTH_BUFFER_BIT);

  glMatrixMode(GL_PROJECTION);
  glPushMatrix();

  if (opts.mirror_display) {
    gluOrtho2D(width, 0, height, 0);
  } else {
    gluOrtho2D(0, width, height, 0);
  }

  glEnable(GL_TEXTURE_2D);
  glBindTexture(GL_TEXTURE_2D, camera_texture);
  glColor3ub(255,255,255);

  glBegin(GL_QUADS);
  glTexCoord2f(0, 0);  glVertex2f(0, 0);
  glTexCoord2f(1, 0);  glVertex2f(width, 0);
  glTexCoord2f(1, 1);  glVertex2f(width,  height);
  glTexCoord2f(0, 1);  glVertex2f(0,  height);
  glEnd();

  for (size_t i=0; i<detections.size(); ++i) {

    const TagDetection& d = detections[i];

    bindTexture(d.id);

    double k = 1 + (1.5*family.whiteBorder)/family.d;

    cv::Point2d p0 = d.interpolate(-k, -k);
    cv::Point2d p1 = d.interpolate( k, -k);
    cv::Point2d p2 = d.interpolate( k,  k);
    cv::Point2d p3 = d.interpolate(-k,  k);

    glBegin(GL_QUADS);

    glTexCoord2f(0, 1); glVertex2dv(&p0.x);
    glTexCoord2f(1, 1); glVertex2dv(&p1.x);
    glTexCoord2f(1, 0); glVertex2dv(&p2.x);
    glTexCoord2f(0, 0); glVertex2dv(&p3.x);

    glEnd();


  }

  glDisable(GL_TEXTURE_2D);

  glPopMatrix();
  glPushMatrix();

  setupFrustum(opts.focal_length, opts.focal_length,
               width*0.5, height*0.5,
               width, height, 0.01, 10);

  glColor3ub(0,255,0);
  glMatrixMode(GL_MODELVIEW);
  for (size_t i=0; i<detections.size(); ++i) {
    
    cv::Mat_<double> r, R, t, M = cv::Mat_<double>::eye(4,4);
    CameraUtil::homographyToPoseCV(opts.focal_length, opts.focal_length, 
                                   opts.tag_size,
                                   detections[i].homography,
                                   r, t);
    cv::Rodrigues(r, R);

    for (int i=0; i<3; ++i) {
      for (int j=0; j<3; ++j) {
        M(i,j) = R(j,i);
      }
      M(3,i) = t(i);
    }

    glPushMatrix();
    glMultMatrixd(&(M(0,0)));
    drawCube();
    glPopMatrix();

  }
  
  glMatrixMode(GL_PROJECTION);
  glPopMatrix();

  glutSwapBuffers();

  check_opengl_errors("display");


}

void reshape(int w, int h) {

  width = w;
  height = h;

  glClearColor(1,1,1,1);
  glViewport(0,0,w,h);

  check_opengl_errors("reshape");

}

void keyboard(unsigned char value, int x, int y) {

  switch (value) {
  case 27: // esc
    detector->reportTimers();
    exit(1);
    break;
  case 'f':
  case 'F':
    std::cout << "flip!\n";
    opts.mirror_display = !opts.mirror_display;
    break;
  }


}

void idle() {

  *capture >> frame;

  if (frame.type() != CV_8UC3) {
    std::cerr << "bad frame!\n";
    exit(1);
  }

  cv::Point2d opticalCenter(0.5*frame.cols, 0.5*frame.rows);
  detector->process(frame, opticalCenter, detections);
  //std::cout << "got " << detections.size() << " detections.\n";

  uframe = frame;


  rgbbuf.resize(frame.cols*frame.rows*3);

  int offs = 0;

  for (int y=0; y<frame.rows; ++y) {
    for (int x=0; x<frame.cols; ++x) {
      rgbbuf[offs++] = uframe(y,x)[0];
      rgbbuf[offs++] = uframe(y,x)[1];
      rgbbuf[offs++] = uframe(y,x)[2];
    }
  }

  glBindTexture(GL_TEXTURE_2D, camera_texture);

  glTexImage2D(GL_TEXTURE_2D, 0, 3,
               frame.cols, frame.rows, 0, GL_BGR,
               GL_UNSIGNED_BYTE, &(rgbbuf[0]));

  glutPostRedisplay();

  check_opengl_errors("idle");

}

int main(int argc, char** argv) {


  glutInit(&argc, argv);

  opts = parse_options(argc, argv);

  family.init(opts.family_str);
  family.whiteBorder = 1;

  if (opts.error_fraction >= 0 && opts.error_fraction <= 1) {
    family.setErrorRecoveryFraction(opts.error_fraction);
  }

  capture = new cv::VideoCapture(opts.device_num);

  if (opts.frame_width && opts.frame_height) {

    // Use uvcdynctrl to figure this out dynamically at some point?
    capture->set(CV_CAP_PROP_FRAME_WIDTH, opts.frame_width);
    capture->set(CV_CAP_PROP_FRAME_HEIGHT, opts.frame_height);
    

  }

  cv::Mat frame;
  *capture >> frame;

  width = frame.cols;
  height = frame.rows;

  std::cout << "Set camera to resolution: "
            << width << "x"
            << height << "\n";

  detector = new TagDetector(family, opts.params);

  glutInitDisplayMode(GLUT_DOUBLE | GLUT_DEPTH | 
                      GLUT_RGB | GLUT_MULTISAMPLE);

  glutInitWindowPosition(100, 100);
  glutInitWindowSize(width, height);

  glutCreateWindow("AprilTags GL Demo");

  glutDisplayFunc(display);
  glutReshapeFunc(reshape);
  glutKeyboardFunc(keyboard);
  glutIdleFunc(idle);

  
  init();
  glutMainLoop();

  return 0;

}<|MERGE_RESOLUTION|>--- conflicted
+++ resolved
@@ -13,12 +13,8 @@
 #include <opencv2/imgproc/imgproc.hpp>
 #include "CameraUtil.h"
 #include <map>
-<<<<<<< HEAD
+#include <stdio.h>
 #include <unistd.h>
-=======
-#include <stdio.h>
-
->>>>>>> db7e19f2
 
 #ifdef __APPLE__
 #include <Glut/Glut.h>
